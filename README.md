# DKM #
## A generic C++11 k-means clustering implementation ##

[![Build Status](https://travis-ci.org/genbattle/dkm.svg?branch=master)](https://travis-ci.org/genbattle/dkm)

This is a generic k-means clustering algorithm written in C++, intended to be used as a header-only library. Requires C++11.

The algorithm is based on [Lloyds Algorithm](https://en.wikipedia.org/wiki/Lloyd%27s_algorithm) and uses the [kmeans++](https://en.wikipedia.org/wiki/K-means%2B%2B) initialization method.

The library is located in the `include` directory and may be used under the terms of the MIT license (see LICENSE.md). The tests in the `src/test` directory are also licensed under the MIT license, except for `lest.hpp`, which has its own license (src/test/LICENSE_1_0.txt), the Boost Software License. The benchmarks located within the `bench` directory also fall under the MIT license. Benchmark data was obtained from the UCI Machine Learning Repository [here](https://archive.ics.uci.edu/ml/datasets/Iris) and the University of Eastern Finland [here](http://cs.joensuu.fi/sipu/datasets/).

`dkm.hpp` contains the standard serial implementation which depends only on C++11 support. `dkm_parallel.hpp` contains the parallel implementation which relies on OpenMP for acceleration; make sure to add `-fopenmp` (for GCC), `-fopenmp=libiomp5` (for Clang) or equivalent to your compiler flags to enable OpenMP if you use this implementation.

A simple benchmark can be found in the bench folder. An example of the current results on an Intel i5-4210U @ 1.7GHz:

```
# BEGINNING PROFILING #

## Dataset iris.data.csv ##
..............................
DKM: 0.0425224ms
DKM parallel: 0.0819724ms
OpenCV: 0.0532497ms

## Dataset s1.data.csv ##
..............................
DKM: 7.19246ms
DKM parallel: 4.95625ms
OpenCV: 4.56927ms

## Dataset birch3.data.csv ##
..............................
DKM: 5747.78ms
DKM parallel: 2985.93ms
OpenCV: 2367.55ms

## Dataset dim128.data.csv ##
....................
DKM: 36.7438ms
DKM parallel: 15.6721ms
OpenCV: ---

```

DKM is at least as fast as OpenCV for small datasets (< 500 points) and can handle any amount of dimensions (OpenCV is limited to 1D/2D data). At larger data sizes the parallel DKM implementation is significantly faster, and only slightly slower than the OpenCV implementation (in my testing).

### Benchmark Data Sets ###

`iris.data.csv` natural data taken from measurements of different iris plants. 150 points, 2 dimensions, 3 clusters. Source: [UCI machine learning repository](https://archive.ics.uci.edu/ml/datasets/Iris).

`s1.data.csv` synthetic data. 5000 points, 2 dimensions, 15 clusters. Source: P. Fränti and O. Virmajoki, "Iterative shrinking method for clustering problems", _Pattern Recognition_, 39 (5), 761-765, May 2006.

`birch3.data.csv` synthetic data large set. 100000 points, 2 dimensions, 100 clusters. Source: Zhang et al., "BIRCH: A new data clustering algorithm and its applications", _Data Mining and Knowledge Discovery_, 1 (2), 141-182, 1997

`dim128.data.csv` synthetic data with high dimensionality. 1024 points, 128 dimensions, 16 clusters. Source: P. Fränti, O. Virmajoki and V. Hautamäki, "Fast agglomerative clustering using a k-nearest neighbor graph", _IEEE Trans. on Pattern Analysis and Machine Intelligence_, 28 (11), 1875-1881, November 2006

### Usage ###

To use the DKM k-means implementation, simply include `include/dkm.hpp` and call `dkm::kmeans_lloyd()` with your data (`std::vector<std::array<>>`) and the number of cluster centers the algorithm should calculate for the data set. It is recommended that `float` or `double` are used for the input data types; with integer data types the algorithm may not converge.

Example:

```cpp
std::vector<std::array<float, 2>> data{{1.f, 1.f}, {2.f, 2.f}, {1200.f, 1200.f}, {2.f, 2.f}};
auto cluster_data = dkm::kmeans_lloyd(data, 2);
```

<<<<<<< HEAD
The parallel implementation works in the same way, except the header to include is `include/dkm_parallel.hpp` and the function to call is `dkm::kmeans_lloyd_parallel()`.

The return value of the `kmeans_lloyd` function is a `std::tuple<std::array<T, N>>, std::vector<uint32_t>>` where the first element of the tuple is the cluster centroids (means) and the second element is a vector of indices that correspond to each of the input data elements. The indices returned in the second element of the tuple are cluster labels that map each corresponding element of the input data to a centroid in the first element of the tuple.
=======
The return value of the `kmeans_lloyd` function is a `std::tuple<std::array<T, N>, std::vector<uint32_t>>` where the first element of the tuple is the cluster centroids (means) and the second element is a vector of indices that correspond to each of the input data elements. The indices returned in the second element of the tuple are cluster labels that map each corresponding element of the input data to a centroid in the first element of the tuple.
>>>>>>> 1f7401a2

Printing the contents of the tuple for the example gives the following output:

```
Means:
	(1200,1200)
	(1.66667,1.66667)

Cluster labels:
	Point:         (1,1)         (2,2)   (1200,1200)         (2,2)
	Label:             1             1             0             1
```

We can see from the output that the means are at (1200, 1200) and (1.66667, 1.66667). The cluster labels show that the third data point is the only member of the first cluster. The first, second and fourth data points are members of the second cluster. The code used for this example is available in `src/example/main.cpp`.

### Building (tests and benchmarks) ###

For tests and benchmarks DKM uses a standard CMake out-of-tree build model.

To make everything:

```console
mkdir build
cd build
cmake .. && make
```

To build only the tests run `make dkm_tests` instead of `make`. To build only the benchmarks run `make dkm_bench`.

The tests can be run using the `make test` command or executing `./dkm_tests` in the build directory, and the benchmarks can likewise be run with `./dkm_bench`.


### Compatability ###

The following compilers are officially supported on Linux and tested via [Travis](https://travis-ci.org/genbattle/dkm):

- Clang 3.8
- Clang 5.0
- GCC 4.9
- GCC 7.0

GCC/Clang versions prior to the above are intentionally unsupported due to poor C++11 support. Other versions between or after the supported versions should work: if they don't, please create a bug report or pull request. Microsoft VC++ 12.0+ (Visual Studio 2013 or later) is intended to be supported, but does not currently have a CI build set up.

### Dependencies (test) ###

- CMake

### Dependencies (bench) ###

- OpenCV 2.4+
- OpenMP 3.1+
- CMake<|MERGE_RESOLUTION|>--- conflicted
+++ resolved
@@ -65,13 +65,9 @@
 auto cluster_data = dkm::kmeans_lloyd(data, 2);
 ```
 
-<<<<<<< HEAD
 The parallel implementation works in the same way, except the header to include is `include/dkm_parallel.hpp` and the function to call is `dkm::kmeans_lloyd_parallel()`.
 
-The return value of the `kmeans_lloyd` function is a `std::tuple<std::array<T, N>>, std::vector<uint32_t>>` where the first element of the tuple is the cluster centroids (means) and the second element is a vector of indices that correspond to each of the input data elements. The indices returned in the second element of the tuple are cluster labels that map each corresponding element of the input data to a centroid in the first element of the tuple.
-=======
 The return value of the `kmeans_lloyd` function is a `std::tuple<std::array<T, N>, std::vector<uint32_t>>` where the first element of the tuple is the cluster centroids (means) and the second element is a vector of indices that correspond to each of the input data elements. The indices returned in the second element of the tuple are cluster labels that map each corresponding element of the input data to a centroid in the first element of the tuple.
->>>>>>> 1f7401a2
 
 Printing the contents of the tuple for the example gives the following output:
 
